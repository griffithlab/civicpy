--- conflicted
+++ resolved
@@ -155,7 +155,9 @@
         assert sorted(variant.aliases) == sorted(variant.variant_aliases)
         assert sorted(variant.groups) == sorted(variant.variant_groups)
         assert sorted(variant.types) == sorted(variant.variant_types)
-<<<<<<< HEAD
+        assert variant.coordinates.ensembl_version == 75
+        assert variant.entrez_name == "BRAF"
+        assert variant.entrez_id == 673
 
 class TestMolecularProfiles(object):
     def test_get_all(self):
@@ -174,14 +176,6 @@
         mp = civic.get_molecular_profile_by_id(6353)
         assert mp.type == 'molecular_profile'
         assert mp.id == 6353
-
-=======
-        assert variant.summary == variant.description
-        assert variant.coordinates.ensembl_version == 75
-        assert variant.entrez_name == "BRAF"
-        assert variant.entrez_id == 673
->>>>>>> 5a7c4b5a
-
 
 class TestVariantGroups(object):
 
