import requests
import importlib
import logging
import datetime
import pandas as pd
import pickle
import os
from pathlib import Path
from collections import defaultdict, namedtuple
from civicpy import REMOTE_CACHE_URL, LOCAL_CACHE_PATH, CACHE_TIMEOUT_DAYS
import requests


CACHE = dict()

COORDINATE_TABLE = None
COORDINATE_TABLE_START = None
COORDINATE_TABLE_STOP = None
COORDINATE_TABLE_CHR = None

HPO_TERMS = dict()

FRESH_DELTA = datetime.timedelta(days=CACHE_TIMEOUT_DAYS)

MODULE = importlib.import_module('civicpy.civic')

API_URL = 'https://civicdb.org/api'

LINKS_URL = 'https://civicdb.org/links'

UNMARKED_PLURALS = {'evidence'}

CIVIC_TO_PYCLASS = {
    'evidence_items': 'evidence'
}


_CoordinateQuery = namedtuple('CoordinateQuery', ['chr', 'start', 'stop', 'alt', 'ref', 'build', 'key'], defaults=(None, None, "GRCh37", None))


class CoordinateQuery(_CoordinateQuery):  # Wrapping for documentation
    """
    A namedtuple with preset fields describing a genomic coordinate,
    for use with coordinate-based queries of CIViC Variants.

    :param str chr: A chromosome of value 1-23, X, Y
    :param int start: The chromosomal start position in base coordinates (1-based)
    :param int stop: The chromosomal stop position in base coordinates (1-based)
    :param str optional alt: The alternate nucleotide(s) at the designated coordinates
    :param str optional ref: The reference nucleotide(s) at the designated coordinates
    :param GRCh37,GRCh38 build: The reference build version of the coordinates
    :param Any optional key: A user-defined object linked to the coordinate
    """
    pass


def pluralize(string):
    if string in UNMARKED_PLURALS:
        return f'{string}_items'
    if string.endswith('s'):
        return string
    return string + 's'


def singularize(string):
    string = string.rstrip('s')
    if string == 'evidence_item':
        string = 'evidence'
    return string


def search_url(element, use_search_meta):
    element = pluralize(element).lower()
    components = [API_URL, element]
    if use_search_meta:
        components.append('search')
    return '/'.join(components)


def snake_to_camel(snake_string):
    words = snake_string.split('_')
    cap_words = [x.capitalize() for x in words]
    return ''.join(cap_words)


def element_lookup_by_id(element_type, element_id):
    e_string = pluralize(element_type.lower())
    url = '/'.join([API_URL, e_string, str(element_id)])
    resp = requests.get(url)
    resp.raise_for_status()
    resp_dict = resp.json()
    return resp_dict


def get_class(element_type):
    e_string = singularize(element_type)
    class_string = snake_to_camel(e_string)
    cls = getattr(MODULE, class_string, CivicAttribute)
    return cls


def download_remote_cache(remote_cache_url=REMOTE_CACHE_URL, local_cache_path=LOCAL_CACHE_PATH):
    """
    Retrieve a remote cache file from URL and save to local filepath.

    :param remote_cache_url:    A URL string to a remote cache for retrieval.
                                This parameter defaults to REMOTE_CACHE_URL.

    :param local_cache_path:    A filepath destination string for the retrieved remote cache.
                                This parameter defaults to LOCAL_CACHE_PATH.

    :return:                    Returns True on success.
    """
    logging.warning(
        'Downloading remote cache from {}.'.format(remote_cache_url)
    )
    _make_local_cache_path_if_missing(local_cache_path)
    r = requests.get(remote_cache_url)
    r.raise_for_status()
    with open(local_cache_path, 'wb') as local_cache:
        local_cache.write(r.content)
    return True


def save_cache(local_cache_path=LOCAL_CACHE_PATH):
    """
    Save in-memory cache to local file.

    :param local_cache_path:    A filepath destination string for storing the cache.
                                This parameter defaults to LOCAL_CACHE_PATH.

    :return:                    Returns True on success.
    """
    with open(local_cache_path, 'wb') as pf:
        pickle.dump(CACHE, pf)
    return True


def cache_file_present(local_cache_path=LOCAL_CACHE_PATH):
    """
    Determines if a file exists at a given path.

    :param local_cache_path:    A filepath where cache is expected.
                                This parameter defaults to LOCAL_CACHE_PATH.

    :return:                    Returns True on success.
    """
    return os.path.isfile(local_cache_path)


def delete_local_cache(local_cache_path=LOCAL_CACHE_PATH):
    """
    Deletes local cache file.

    :param local_cache_path:    A filepath destination string for the cache to be deleted.
                                This parameter defaults to LOCAL_CACHE_PATH.

    :return:            Returns True on success.
    """
    return os.unlink(local_cache_path)


def load_cache(local_cache_path=LOCAL_CACHE_PATH, on_stale='auto'):
    """
    Load local file to in-memory cache.

    :param local_cache_path:    A filepath destination string for loading the cache.
                                This parameter defaults to LOCAL_CACHE_PATH.

    :param on_stale:    ['auto', 'reject', 'ignore', 'update']
                        auto:   If cache_path matches the filepath in
                                LOCAL_CACHE_PATH, follows 'update' behavior.
                                Otherwise, follows 'reject' behavior.
                        reject: Clear loaded cache from memory if stale.
                        ignore: Keep loaded cache in memory if stale.
                        update: Run update_cache and save fresh cache to
                                cache_path.
                        This parameter defaults to 'auto'.

    :return:            Returns True if content is loaded to in-memory cache.
    """
    downloaded_remote = False
    remote_url = REMOTE_CACHE_URL
    if local_cache_path == LOCAL_CACHE_PATH:
        if not cache_file_present():
            download_remote_cache(remote_cache_url=remote_url)
            downloaded_remote = True
    elif not cache_file_present(local_cache_path):
        raise FileNotFoundError("No cache found at {}".format(local_cache_path))
    with open(local_cache_path, 'rb') as pf:
        loaded_cache = pickle.load(pf)
    c = dict()
    variants = set()
    for k, v in loaded_cache.items():
        if isinstance(k, str):
            c[k] = v
        elif isinstance(k, int):
            c[hash(v)] = v
            if v.type == 'variant':
                variants.add(v)
        else:
            raise ValueError
    old_cache = MODULE.CACHE
    MODULE.CACHE = c
    for k, v in MODULE.CACHE.items():
        if isinstance(k, str):
            continue
        v.update()
    if _has_full_cached_fresh() or on_stale == 'ignore':
        _build_coordinate_table(variants)
        return True
    elif (on_stale == 'auto' and local_cache_path == LOCAL_CACHE_PATH) or on_stale == 'update':
        MODULE.CACHE = old_cache
        if downloaded_remote:
            logging.error(
                'Remote cache at {} is stale. Consider running `update_cache(from_remote_cache=False)` '
                "to create cache from API query (slow), or `load_cache(on_stale='ignore')` "
                "to load stale local cache (if present). "
                'Please create an issue at https://github.com/griffithlab/civicpy/issues '
                'if this is unexpected behavior.'.format(remote_url)
            )
            raise SystemError
        else:
            logging.warning(
                'Local cache at {} is stale, updating from remote.'.format(local_cache_path)
            )
            update_cache(local_cache_path=local_cache_path)
            return True
    elif on_stale == 'reject' or on_stale == 'auto':
        MODULE.CACHE = old_cache
        logging.warning(
            'Local cache at {} is stale and was not loaded. To load anyway, re-run '
            '`load_cache` with `on_stale` parameter set to desired behavior.'.format(local_cache_path)
        )
        return False
    raise NotImplementedError  # An unexpected condition occurred.


def update_cache(from_remote_cache=True, remote_cache_url=REMOTE_CACHE_URL,
                 local_cache_path=LOCAL_CACHE_PATH):
    """
    Update local cache file.

    :param from_remote_cache:   If set to True, update_cache will first download the
                                remote cache designated by REMOTE_CACHE_URL, store it
                                to LOCAL_CACHE_PATH, and then load the downloaded cache
                                into memory.
                                This parameter defaults to True.

    :param remote_cache_url:    A URL string to a remote cache for retrieval.
                                This parameter defaults to REMOTE_CACHE_URL.

    :param local_cache_path:    A filepath destination string for the retrieved remote cache.
                                This parameter defaults to LOCAL_CACHE_PATH.

    :return:                    Returns True on success.
    """
    _make_local_cache_path_if_missing(local_cache_path)
    if from_remote_cache:
        download_remote_cache(local_cache_path=local_cache_path, remote_cache_url=remote_cache_url)
        load_cache(local_cache_path=local_cache_path)
    else:
        _get_elements_by_ids('evidence', allow_cached=False, get_all=True)
        variants = _get_elements_by_ids('variant', allow_cached=False, get_all=True)
        genes = _get_elements_by_ids('gene', allow_cached=False, get_all=True)
        for g in genes:
            for v in g._variants:
                v.update()
        _get_elements_by_ids('assertion', allow_cached=False, get_all=True)
        _get_elements_by_ids('variant_group', allow_cached=False, get_all=True)
        CACHE['full_cached'] = datetime.datetime.now()
        _build_coordinate_table(variants)
        save_cache(local_cache_path=local_cache_path)


def _make_local_cache_path_if_missing(local_cache_path):
    p = Path(local_cache_path)
    if not p.parent.is_dir():
        os.makedirs(p.parent)


class CivicRecord:
    """
    As a base class, :class:`CivicRecord` is used to define the characteristic of all records in CIViC. This class is not
    intended to be invoked directly by the end user, but provided for documentation of shared methods and variables in
    child classes.
    """

    _SIMPLE_FIELDS = {'id', 'type'}
    _COMPLEX_FIELDS = set()
    _OPTIONAL_FIELDS = set()

    def __init__(self, partial=False, **kwargs):
        """
        The record object may be initialized by the user, though the practice is discouraged. To do so, values for each
        of the object attributes (except ``type``) must be specified as keyword arguments, or the ``partial`` parameter must
        be set to **True**. If ``partial`` is set to **True**, the ``id`` keyword argument is still required.

        Users are encouraged to use the functions for `getting records`_ in lieu of directly initializing record
        objects.

        :param bool partial: Indicates whether the the set of object attributes passed is incomplete. If set to **True** the ``id`` keyword is required.
        """
        self._incomplete = set()
        self._partial = partial
        simple_fields = sorted(self._SIMPLE_FIELDS, reverse=True)
        simple_fields = sorted(simple_fields, key=lambda x: x in CivicRecord._SIMPLE_FIELDS, reverse=True)
        for field in simple_fields:
            try:
                self.__setattr__(field, kwargs[field])
            except KeyError:
                try:
                    object.__getattribute__(self, field)
                except AttributeError:
                    if (partial and field not in CivicRecord._SIMPLE_FIELDS) or field in self._OPTIONAL_FIELDS:
                        self._incomplete.add(field)     # Allow for incomplete data when partial flag set
                    else:
                        raise AttributeError(f'Expected {field} attribute for {self.type}, none found.')

        for field in self._COMPLEX_FIELDS:
            try:
                v = kwargs[field]
                if v is None:
                    v = dict()
            except KeyError:
                if partial or field in self._OPTIONAL_FIELDS:
                    self._incomplete.add(field)
                    continue
                else:
                    raise AttributeError(f'Expected {field} attribute for {self.type}, none found.')
            is_compound = isinstance(v, list)
            cls = get_class(field)
            if is_compound:
                result = list()
                for data in v:
                    if isinstance(data, dict):
                        data['type'] = data.get('type', singularize(field))
                        result.append(cls(partial=True, **data))
                    else:
                        result.append(data)
                self.__setattr__(field, result)
            else:
                t = v.get('type', field)
                v['type'] = CIVIC_TO_PYCLASS.get(t, t)
                if v.keys() == {'type'}:
                    self.__setattr__(field, {})
                else:
                    self.__setattr__(field, cls(partial=True, **v))

        self._partial = bool(self._incomplete)
        if not isinstance(self, CivicAttribute) and not self._partial and self.__class__.__name__ != 'CivicRecord':
            CACHE[hash(self)] = self

        self._include_status = ['accepted','submitted','rejected']

    def __dir__(self):
        return [attribute for attribute in super().__dir__() if not attribute.startswith('_')]

    def __repr__(self):
        return f'<CIViC {self.type} {self.id}>'

    def __getattr__(self, item):
        if self._partial and item in self._incomplete:
            self.update()
        return object.__getattribute__(self, item)

    def __hash__(self):
        return hash(f'{self.type}:{self.id}')

    def __eq__(self, other):
        return hash(self) == hash(other)

    def __setstate__(self, state):
        self.__dict__ = state

    def update(self, allow_partial=True, force=False, **kwargs):
        """
        Updates the record object from the cache or the server.
        Keyword arguments may be passed to ``kwargs``, which will update the corresponding attributes of the
        :class:`CivicRecord` instance.

        :param bool allow_partial: Flag to indicate whether the record will be updated according to the contents of CACHe, without requiring all attributes to be assigned.
        :param bool force: Flag to indicate whether to force an update fromt he server, even if a full record ecists in the cache.
        :return: True if record is complete after update, else False.
        """
        if kwargs:
            self.__init__(partial=allow_partial, force=force, **kwargs)
            return not self._partial

        if not force and CACHE.get(hash(self)):
            cached = CACHE[hash(self)]
            for field in self._SIMPLE_FIELDS | self._COMPLEX_FIELDS:
                v = getattr(cached, field)
                setattr(self, field, v)
            self._partial = False
            logging.info(f'Loading {str(self)} from cache')
            return True
        resp_dict = element_lookup_by_id(self.type, self.id)
        self.__init__(partial=False, **resp_dict)
        return True

    @property
    def site_link(self):
        """Returns a URL to the record on the CIViC web application."""
        return '/'.join([LINKS_URL, self.type, str(self.id)])


class Variant(CivicRecord):
    _SIMPLE_FIELDS = CivicRecord._SIMPLE_FIELDS.union({
        'allele_registry_id',
        'civic_actionability_score',
        'description',
        'entrez_id',
        'entrez_name',
        'gene_id',
        'name'})
    _COMPLEX_FIELDS = CivicRecord._COMPLEX_FIELDS.union({
        'assertions',
        'clinvar_entries',
        'coordinates',
        # 'errors',
        'evidence_items',
        'hgvs_expressions',
        'lifecycle_actions',
        # 'provisional_values',
        'sources',
        'variant_aliases',
        'variant_groups',
        'variant_types'})

    def __init__(self, **kwargs):
        # Handle overloaded evidence_items from some advanced search views
        evidence_items = kwargs.get('evidence_items')
        kwargs['type'] = 'variant'
        self._evidence_items = []
        self._assertions = []
        if evidence_items and not isinstance(evidence_items, list):
                del(kwargs['evidence_items'])
        super().__init__(**kwargs)

    @property
    def evidence_sources(self):
        sources = set()
        for evidence in self.evidence_items:
            if evidence.source is not None:
                sources.add(evidence.source)
        return sources

    @property
    def aliases(self):
        return self.variant_aliases

    @property
    def groups(self):
        return self.variant_groups

    @property
    def types(self):
        return self.variant_types

    @property
    def summary(self):
        return self.description

    @summary.setter
    def summary(self, value):
        self.description = value

    @property
    def evidence(self):
        return self.evidence_items

    @property
    def evidence_items(self):
        return [e for e in self._evidence_items if e.status in self._include_status]

    @evidence_items.setter
    def evidence_items(self, value):
        self._evidence_items = value

    @property
    def assertions(self):
        return [a for a in self._assertions if a.status in self._include_status]

    @assertions.setter
    def assertions(self, value):
        self._assertions = value

    @property
    def gene(self):
        return _get_element_by_id('gene', self.gene_id)

    @property
    def is_insertion(self):
        ref = self.coordinates.reference_bases
        alt = self.coordinates.variant_bases
        return (ref is None and alt is not None) or (ref is not None and alt is not None and len(ref) < len(alt))

    @property
    def is_deletion(self):
        ref = self.coordinates.reference_bases
        alt = self.coordinates.variant_bases
        if alt is not None and (alt == '-' or alt == ''):
            alt = None
        return (ref is not None and alt is None) or (ref is not None and alt is not None and len(ref) > len(alt))

    def is_valid_for_vcf(self, emit_warnings=False):
        if self.coordinates.chromosome2 or self.coordinates.start2 or self.coordinates.stop2:
            warning = "Variant {} has a second set of coordinates. Skipping".format(self.id)
        if self.coordinates.chromosome and self.coordinates.start and (self.coordinates.reference_bases or self.coordinates.variant_bases):
            if self._valid_ref_bases():
                if self._valid_alt_bases():
                    return True
                else:
                    warning = "Unsupported variant base(s) for variant {}. Skipping.".format(self.id)
            else:
                warning = "Unsupported reference base(s) for variant {}. Skipping.".format(self.id)
        else:
            warning = "Incomplete coordinates for variant {}. Skipping.".format(self.id)
        if emit_warnings:
            logging.warning(warning)
        return False

    def _valid_ref_bases(self):
        if self.coordinates.reference_bases is not None:
            return all([c.upper() in ['A', 'C', 'G', 'T', 'N'] for c in self.coordinates.reference_bases])
        else:
            return True

    def _valid_alt_bases(self):
        if self.coordinates.variant_bases is not None:
            return all([c.upper() in ['A', 'C', 'G', 'T', 'N'] for c in self.coordinates.variant_bases])
        else:
            return True


class VariantGroup(CivicRecord):
    _SIMPLE_FIELDS = CivicRecord._SIMPLE_FIELDS.union(
        {'description', 'name'})
    _COMPLEX_FIELDS = CivicRecord._COMPLEX_FIELDS.union({
        # 'errors',                 # TODO: Add support for these fields in advanced search endpoint
        # 'lifecycle_actions',
        # 'provisional_values',
        # 'sources',
        'variants'
    })


class Gene(CivicRecord):
    _SIMPLE_FIELDS = CivicRecord._SIMPLE_FIELDS.union(
        {'description', 'entrez_id', 'name'})
    _COMPLEX_FIELDS = CivicRecord._COMPLEX_FIELDS.union({
        'aliases',
        # 'errors',                 # TODO: Add support for these fields in advanced search endpoint
        'lifecycle_actions',
        # 'provisional_values',
        # 'sources',
        'variants'
    })

    def __init__(self, **kwargs):
        self._variants = []
        super().__init__(**kwargs)

    @property
    def variants(self):
        for variant in self._variants:
            variant._include_status = self._include_status
        return [v for v in self._variants if v.evidence]

    @variants.setter
    def variants(self, value):
        self._variants = value


class Evidence(CivicRecord):
    _SIMPLE_FIELDS = CivicRecord._SIMPLE_FIELDS.union({
        'clinical_significance',
        'description',
        'drug_interaction_type',
        'evidence_direction',
        'evidence_level',
        'evidence_type',
        'gene_id',
        'name',
        # 'open_change_count',
        'rating',
        'status',
        'variant_id',
        'variant_origin'})
    _COMPLEX_FIELDS = CivicRecord._COMPLEX_FIELDS.union({
        'assertions',
        'disease',
        'drugs',
        # 'errors',
        # 'fields_with_pending_changes',
        'lifecycle_actions',
        'phenotypes',
        'source'})

    def __init__(self, **kwargs):
        self._assertion = []
        super().__init__(**kwargs)

    @property
    def variant(self):
        return get_variant_by_id(self.variant_id)

    @property
    def assertions(self):
        return [a for a in self._assertions if a.status in self._include_status]

    @assertions.setter
    def assertions(self, value):
        self._assertions = value

    @property
    def statement(self):
        return self.description

    @statement.setter
    def statement(self, value):
        self.description = value


class Assertion(CivicRecord):
    _SIMPLE_FIELDS = CivicRecord._SIMPLE_FIELDS.union({
        'allele_registry_id',
        'amp_level',
        'clinical_significance',
        'description',
        'drug_interaction_type',
        'evidence_direction',
        # 'evidence_item_count',
        'evidence_type',
        'fda_companion_test',
        'fda_regulatory_approval',
        'name',
        'nccn_guideline',
        'nccn_guideline_version',
        # 'open_change_count',
        # 'pending_evidence_count',
        'status',
        'summary',
        'variant_origin'
    })

    _COMPLEX_FIELDS = CivicRecord._COMPLEX_FIELDS.union({
        'acmg_codes',
        'disease',
        'drugs',
        'evidence_items',
        'gene',
        'lifecycle_actions',
        'phenotypes',
        'variant'
    })

    @property
    def evidence(self):
        return self.evidence_items

    @property
    def hpo_ids(self):
        return [x.hpo_id for x in self.phenotypes if x.hpo_id]


class User(CivicRecord):

    _SIMPLE_FIELDS = CivicRecord._SIMPLE_FIELDS.union({
        'name',
        'username',
        'role',
        'avatar_url',
        'area_of_expertise',
        'orcid',
        'display_name',
        'created_at',
        'url',
        'twitter_handle',
        'facebook_profile',
        'linkedin_profile',
        'bio',
        'featured_expert',
        # 'accepted_license',
        # 'signup_complete',
        # 'affiliation'
    })

    _OPTIONAL_FIELDS = CivicRecord._OPTIONAL_FIELDS.union({
        'country',
        'organization',
        'conflict_of_interest'
    })

    _COMPLEX_FIELDS = CivicRecord._COMPLEX_FIELDS.union(_OPTIONAL_FIELDS)

    def __init__(self, **kwargs):
        self._created_at = None
        super().__init__(**kwargs)

    @property
    def created_at(self):
        assert self._created_at[-1] == 'Z'
        return datetime.datetime.fromisoformat(self._created_at[:-1])

    @created_at.setter
    def created_at(self, value):
        self._created_at = value


class Organization(CivicRecord):
    _SIMPLE_FIELDS = CivicRecord._SIMPLE_FIELDS.union({
        'name',
        'url',
        'description'
    })

    _COMPLEX_FIELDS = CivicRecord._COMPLEX_FIELDS.union({
        'profile_image',
        'parent'
    })


class CivicAttribute(CivicRecord, dict):

    _SIMPLE_FIELDS = {'type'}
    _COMPLEX_FIELDS = set()

    def __repr__(self):
        try:
            _id = self.id
        except AttributeError:
            return f'<CIViC Attribute {self.type}>'
        else:
            return f'<CIViC Attribute {self.type} {self.id}>'

    def __init__(self, **kwargs):
        kwargs['partial'] = False
        for k, v in kwargs.items():
            self.__setattr__(k, v)
        super().__init__(**kwargs)

    def __hash__(self):
        try:
            _id = self.id
        except AttributeError:
            raise NotImplementedError
        if _id is not None:
            return CivicRecord.__hash__(self)
        else:
            raise ValueError

    @property
    def site_link(self):
        return None

    def update(self):
        return NotImplementedError


class Drug(CivicAttribute):
    _SIMPLE_FIELDS = CivicRecord._SIMPLE_FIELDS.union({'ncit_id'})


class Disease(CivicAttribute):
    _SIMPLE_FIELDS = CivicRecord._SIMPLE_FIELDS.union({'display_name', 'doid', 'url'})


class Country(CivicAttribute):
    _SIMPLE_FIELDS = CivicRecord._SIMPLE_FIELDS.union({'iso', 'name'})


class LifecycleAction(CivicAttribute):
    _OPTIONAL_FIELDS = CivicAttribute._OPTIONAL_FIELDS.union({
        'submitted',
        'last_modified',
        'last_reviewed',
        'accepted'
    })
    _COMPLEX_FIELDS = CivicAttribute._COMPLEX_FIELDS.union(_OPTIONAL_FIELDS)


class BaseLifecycleAction(CivicAttribute):
    _SIMPLE_FIELDS = CivicAttribute._SIMPLE_FIELDS.union({
        'timestamp'
    })
    _COMPLEX_FIELDS = CivicAttribute._COMPLEX_FIELDS.union({
        'user'
    })

    def __init__(self, **kwargs):
        self._timestamp = None
        super().__init__(**kwargs)

    @property
    def timestamp(self):
        assert self._timestamp[-1] == 'Z'
        return datetime.datetime.fromisoformat(self._timestamp[:-1])

    @timestamp.setter
    def timestamp(self, value):
        self._timestamp = value


class Submitted(BaseLifecycleAction):
    pass


class LastModified(BaseLifecycleAction):
    pass


class LastReviewed(BaseLifecycleAction):
    pass


class Accepted(BaseLifecycleAction):
    pass


def get_cached(element_type, element_id):
    klass = get_class(element_type)
    r = klass(type=element_type, id=element_id, partial=True)
    return CACHE.get(hash(r), False)


def _has_full_cached_fresh(delta=FRESH_DELTA):
    s = 'full_cached'
    if CACHE.get(s, False):
        return CACHE[s] + delta > datetime.datetime.now()
    return False


def _get_elements_by_ids(element, id_list=[], allow_cached=True, get_all=False):
    if allow_cached:
        if not CACHE:
            load_cache()
        if not get_all:
            cached = [get_cached(element, element_id) for element_id in id_list]
            if all(cached):
                logging.info(f'Loading {pluralize(element)} from cache')
                return cached
        else:
            cached = [get_cached(element, element_id) for element_id in CACHE['{}_all_ids'.format(pluralize(element))]]
            logging.info(f'Loading {pluralize(element)} from cache')
            return cached
    if id_list and get_all:
        raise ValueError('Please pass list of ids or use the get_all flag, not both.')
    if get_all:
        payload = _construct_get_all_payload()
        logging.warning('Getting all {}. This may take a couple of minutes...'.format(pluralize(element)))
    elif element == 'variant_group':
        raise NotImplementedError("Bulk ID search for variant groups not supported. Use get_all=True instead.")
    else:
        payload = _construct_query_payload(id_list)
    adv_search = (element != 'variant_group')
    url = search_url(element, use_search_meta=adv_search)
    if adv_search:
        response = requests.post(url, json=payload)
        container_key = 'results'
    else:
        response = requests.get(url)
        container_key = 'records'
    response.raise_for_status()
    cls = get_class(element)
    response_container = response.json()[container_key]
    elements = [cls(**x) for x in response_container]
    CACHE['{}_all_ids'.format(pluralize(element))] = [x['id'] for x in response_container]
    return elements


def _get_element_by_id(element, id, allow_cached=True):
    return _get_elements_by_ids(element, [id], allow_cached)[0]


def _construct_get_all_payload():
    queries = [
        {
            'field': 'id',
            'condition': {
                'name': 'is_greater_than',
                'parameters': [
                    -1
                ]
            }
        }
    ]
    payload = {
        'operator': 'OR',
        'queries': queries
    }
    return payload


def _construct_query_payload(id_list):
    queries = list()
    for element_id in id_list:
        query = {
            'field': 'id',
            'condition': {
                'name': 'is_equal_to',
                'parameters': [
                    element_id
                ]
            }
        }
        queries.append(query)
    payload = {
        'operator': 'OR',
        'queries': queries
    }
    return payload


def get_assertions_by_ids(assertion_id_list=[], get_all=False):
    logging.info('Getting assertions...')
    assertions = _get_elements_by_ids('assertion', assertion_id_list, get_all=get_all)
    logging.info('Caching variant details...')
    variant_ids = [x.variant.id for x in assertions]    # Add variants to cache
    _get_elements_by_ids('variant', variant_ids)
    logging.info('Caching gene details...')
    gene_ids = [x.gene.id for x in assertions]          # Add genes to cache
    _get_elements_by_ids('gene', gene_ids)
    for assertion in assertions:                        # Load from cache
        assertion.variant.update()
        assertion.gene.update()
    return assertions


def get_assertion_by_id(assertion_id):
    return get_assertions_by_ids([assertion_id])[0]


def get_all_assertion_ids():
    return _get_all_element_ids('assertions')


def get_all_assertions(include_status=['accepted','submitted','rejected'], allow_cached=True):
    assertions = _get_elements_by_ids('assertion', allow_cached=allow_cached, get_all=True)
    return [a for a in assertions if a.status in include_status]


def search_assertions_by_coordinates(coordinates, search_mode='any'):
    variants = search_variants_by_coordinates(coordinates, search_mode=search_mode)
    assertions = set()
    for v in variants:
        if v.assertions:
            assertions.update(v.assertions)
    return list(assertions)


def get_variants_by_ids(variant_id_list):
    logging.info('Getting variants...')
    variants = _get_elements_by_ids('variant', variant_id_list)
    gene_ids = set()
    for variant in variants:
        gene_ids.add(variant.gene_id)
    if gene_ids:
        logging.info('Caching gene details...')
        _get_elements_by_ids('gene', gene_ids)
    return variants


def get_variant_by_id(variant_id):
    return get_variants_by_ids([variant_id])[0]


def _build_coordinate_table(variants):
    variant_records = list()
    for v in variants:
        c = v.coordinates
        start = getattr(c, 'start', None)
        stop = getattr(c, 'stop', None)
        chr = getattr(c, 'chromosome', None)
        alt = getattr(c, 'variant_bases', None)
        ref = getattr(c, 'reference_bases', None)
        if all([start, stop, chr]):
            variant_records.append([chr, start, stop, alt, ref, hash(v)])
        else:
            continue
        start = getattr(c, 'start2', None)
        stop = getattr(c, 'stop2', None)
        chr = getattr(c, 'chromosome2', None)
        if all([start, stop, chr]):
            variant_records.append([chr, start, stop, None, None, hash(v)])
    df = pd.DataFrame.from_records(
        variant_records,
        columns=['chr', 'start', 'stop', 'alt', 'ref', 'v_hash']
    ).sort_values(by=['chr', 'start', 'stop', 'alt', 'ref'])
    MODULE.COORDINATE_TABLE = df
    MODULE.COORDINATE_TABLE_START = df.start.sort_values()
    MODULE.COORDINATE_TABLE_STOP = df.stop.sort_values()
    MODULE.COORDINATE_TABLE_CHR = df.chr.sort_values()


def get_all_variants(include_status=['accepted','submitted','rejected'], allow_cached=True):
    variants = _get_elements_by_ids('variant', allow_cached=allow_cached, get_all=True)
    if include_status:
        assert CACHE.get('evidence_items_all_ids', False)
        resp = list()
        for v in variants:
            v._include_status = include_status
            if v.evidence:
                resp.append(v)
        return resp
    else:
        return variants


def get_all_variant_groups(allow_cached=True):
    variant_groups = _get_elements_by_ids('variant_group', allow_cached=allow_cached, get_all=True)
    return variant_groups

def search_variants_by_allele_registry_id(caid):
    """
    Search the cache for variants matching the queried Allele Registry ID (CAID)

    :param String caid: Allele Registry ID to query

    :return: Returns a list of variant hashes matching the Allele Registry ID
    """
    variants = get_all_variants()
    return [v for v in variants if v.allele_registry_id == caid]

def search_variants_by_name(name):
    """
    Search the cache for variants matching the queried name

    :param String name: Variant name to query

    :return: Returns a list of variant hashes matching the name
    """
    variants = get_all_variants()
    return [v for v in variants if v.name == name]

def search_variants_by_coordinates(coordinate_query, search_mode='any'):
    """
    Search the cache for variants matching provided coordinates using the corresponding search mode.

    :param CoordinateQuery coordinate_query: Coordinates to query

    :param any,query_encompassing,variant_encompassing,exact search_mode:
                *any* : any overlap between a query and a variant is a match\n
                *query_encompassing* : CIViC variant records must fit within the coordinates of the query\n
                *record_encompassing* : CIViC variant records must encompass the coordinates of the query\n
                *exact* : variants must match coordinates precisely, as well as reference allele(s) and alternate allele(s).\n
                          Use '*' in the coordinate_query as a wildcard for reference and/or alternate alleles.
                          Using 'None' in the coordinate_query for reference or alternate alleles will only match
                          variants that have no reference or alternate alleles, respectively (e.g. indels) \n
                search_mode is *any* by default

    :return:    Returns a list of variant hashes matching the coordinates and search_mode
    """
    get_all_variants()
    if coordinate_query.build == 'GRCh37':
        ct = COORDINATE_TABLE
        start_idx = COORDINATE_TABLE_START
        stop_idx = COORDINATE_TABLE_STOP
        chr_idx = COORDINATE_TABLE_CHR
        start = int(coordinate_query.start)
        stop = int(coordinate_query.stop)
        chromosome = str(coordinate_query.chr)
        # overlapping = (start <= ct.stop) & (stop >= ct.start)
        left_idx = chr_idx.searchsorted(chromosome)
        right_idx = chr_idx.searchsorted(chromosome, side='right')
        chr_ct_idx = chr_idx[left_idx:right_idx].index
        right_idx = start_idx.searchsorted(stop, side='right')
        start_ct_idx = start_idx[:right_idx].index
        left_idx = stop_idx.searchsorted(start)
        stop_ct_idx = stop_idx[left_idx:].index
        match_idx = chr_ct_idx & start_ct_idx & stop_ct_idx
        m_df = ct.loc[match_idx, ]
        if search_mode == 'any':
            var_digests = m_df.v_hash.to_list()
            return [CACHE[v] for v in var_digests]
        elif search_mode == 'query_encompassing':
            match_idx = (start <= m_df.start) & (stop >= m_df.stop)
        elif search_mode == 'variant_encompassing':
            match_idx = (start >= m_df.start) & (stop <= m_df.stop)
        elif search_mode == 'exact':
            match_idx = (start == m_df.start) & (stop == m_df.stop)
            if coordinate_query.alt:
                match_idx = match_idx & (coordinate_query.alt == m_df.alt)
            if coordinate_query.ref:
                match_idx = match_idx & (coordinate_query.ref == m_df.ref)
        else:
            raise ValueError("unexpected search mode")
        var_digests = m_df.loc[match_idx,].v_hash.to_list()
        return [CACHE[v] for v in var_digests]
<<<<<<< HEAD
=======
    elif search_mode == 'query_encompassing':
        match_idx = (start <= m_df.start) & (stop >= m_df.stop)
    elif search_mode == 'variant_encompassing':
        match_idx = (start >= m_df.start) & (stop <= m_df.stop)
    elif search_mode == 'exact':
        match_idx = (start == m_df.start) & (stop == m_df.stop)
        if coordinate_query.alt is not None and coordinate_query.alt != '*':
            match_idx = match_idx & (coordinate_query.alt == m_df.alt)
        elif coordinate_query.alt is None:
            match_idx = match_idx & pd.isnull(m_df.alt)
        if (coordinate_query.ref is not None and coordinate_query.ref != '*'):
            match_idx = match_idx & (coordinate_query.ref == m_df.ref)
        elif coordinate_query.ref is None:
            match_idx = match_idx & pd.isnull(m_df.ref)
>>>>>>> 144dcb93
    else:
        if search_mode == 'exact':
            if coordinate_query.alt or coordinate_query.ref:
                hgvs = _construct_hgvs_for_coordinate_query(coordinate_query)
                r = requests.get(url=_allele_registry_url(), params={'hgvs': hgvs})
                data = r.json()
                if '@id' in data:
                    allele_registry_id = data['@id'].split('/')[-1]
                    if not allele_registry_id == '_:CA':
                        return search_variants_by_allele_registry_id(allele_registry_id)
            else:
                raise ValueError("alt or ref required for non-GRCh37 coordinate queries")
        else:
            raise ValueError("Only exact search mode is supported for non-GRCh37 coordinate queries")

def _allele_registry_url():
    return "http://reg.genome.network/allele"

def _construct_hgvs_for_coordinate_query(coordinate_query):
    if coordinate_query.build == 'GRCh38':
        chromosome = _refseq_sequence_b38(coordinate_query.chr)
    else:
        raise ValueError("unexpected reference build")
    base_hgvs = "{}:g.{}".format(chromosome, coordinate_query.start)
    variant_type = _variant_type(coordinate_query)
    if variant_type == "deletion":
        if (coordinate_query.ref) > 1:
            return"{}_{}del".format(base_hgvs, coordinate_query.stop)
        else:
            return "{}del".format(base_hgvs)
    elif variant_type == "substitution":
        return "{}{}>{}".format(base_hgvs, coordinate_query.ref, coordinate_query.alt)
    elif variant_type == "insertion":
        return "{}_{}ins{}".format(base_hgvs, coordinate_query.stop, coordinate_query.alt)
    elif variant_type == "indel":
        if len(coordinate_query.ref) > 1:
          return "{}_{}delins{}".format(base_hgvs, coordinate_query.stop, coordinate_query.alt)
        else:
          return "{}delins{}".format(base_hgvs, coordinate_query.alt)
    else:
        return None

def _variant_type(coordinate_query):
    if not coordinate_query.ref and not coordinate_query.alt:
        return None
    elif coordinate_query.ref and not coordinate_query.alt:
        return "deletion"
    elif not coordinate_query.ref and coordinate_query.alt:
        return "insertion"
    elif len(coordinate_query.ref) == 1 and len(coordinate_query.alt) == 1:
        return "substitution"
    elif len(coordinate_query.ref) > 1 and len(coordinate_query.alt) > 1:
        return "indel"
    else:
        return None

def _refseq_sequence_b38(chromosome):
    sequences = {
      '1' : 'NC_000001.11',
      '2' : 'NC_000002.12',
      '3' : 'NC_000003.12',
      '4' : 'NC_000004.12',
      '5' : 'NC_000005.10',
      '6' : 'NC_000006.12',
      '7' : 'NC_000007.14',
      '8' : 'NC_000008.11',
      '9' : 'NC_000009.12',
      '10' : 'NC_000010.11',
      '11' : 'NC_000011.10',
      '12' : 'NC_000012.12',
      '13' : 'NC_000013.11',
      '14' : 'NC_000014.9',
      '15' : 'NC_000015.10',
      '16' : 'NC_000016.10',
      '17' : 'NC_000017.11',
      '18' : 'NC_000018.10',
      '19' : 'NC_000019.10',
      '20' : 'NC_000020.11',
      '21' : 'NC_000021.9',
      '22' : 'NC_000022.11',
      'X' : 'NC_000023.11',
      'Y' : 'NC_000024.10',
    }
    return sequences[chromosome]

# TODO: Refactor this method
def bulk_search_variants_by_coordinates(sorted_queries, search_mode='any'):
    """
    An interator to search the cache for variants matching the set of sorted coordinates and yield
    matches corresponding to the search mode.

    :param list[CoordinateQuery] sorted_queries: Sorted list of coordinates to query

    :param any,query_encompassing,variant_encompassing,exact search_mode:
                *any* : any overlap between a query and a variant is a match\n
                *query_encompassing* : CIViC variant records must fit within the coordinates of the query\n
                *record_encompassing* : CIViC variant records must encompass the coordinates of the query\n
                *exact* : variants must match coordinates precisely, as well as reference allele(s) and alternate allele(s).\n
                          Use '*' in the coordinate_query as a wildcard for reference and/or alternate alleles.
                          Using 'None' in the coordinate_query for reference or alternate alleles will only match
                          variants that have no reference or alternate alleles, respectively (e.g. indels) \n
                search_mode is *any* by default

    :return:    returns a dictionary of Match lists, keyed by query
    """

    def is_sorted(prev_q, current_q):
        if prev_q['chr'] < current_q['chr']:
            return True
        if prev_q['chr'] > current_q['chr']:
            return False
        if prev_q['start'] < current_q['start']:
            return True
        if prev_q['start'] > current_q['start']:
            return False
        if prev_q['stop'] < current_q['stop']:
            return True
        if prev_q['stop'] > current_q['stop']:
            return False
        return True

    ct_pointer = 0
    query_pointer = 0
    last_query_pointer = -1
    match_start = None
    ct = MODULE.COORDINATE_TABLE
    matches = defaultdict(list)
    Match = namedtuple('Match', ct.columns)

    def append_match(matches_list, query, ct_row):
        matches_list[query].append(Match(**ct_row.to_dict()))

    while query_pointer < len(sorted_queries) and ct_pointer < len(ct):
        if last_query_pointer != query_pointer:
            q = sorted_queries[query_pointer]
            if match_start is not None:
                ct_pointer = match_start
                match_start = None
            last_query_pointer = query_pointer
        c = ct.iloc[ct_pointer]
        q_chr = str(q.chr)
        c_chr = c.chr
        if q_chr < c_chr:
            query_pointer += 1
            continue
        if q_chr > c_chr:
            ct_pointer += 1
            continue
        q_start = int(q.start)
        c_start = c.start
        q_stop = int(q.stop)
        c_stop = c.stop
        if q_start > c_stop:
            ct_pointer += 1
            continue
        if q_stop < c_start:
            query_pointer += 1
            continue
        if search_mode == 'any':
            append_match(matches, q, c)
        elif search_mode == 'exact' and q_start == c_start and q_stop == c_stop:
            q_alt = q.alt
            c_alt = c.alt
            q_ref = q.ref
            c_ref = c.ref
            if (not (q_alt != '*' and q_alt != c_alt)) and (not (q_ref != '*' and q_ref != c_ref)):
                append_match(matches, q, c)
        elif search_mode == 'query_encompassing' and q_start <= c_start and q_stop >= c_stop:
            append_match(matches, q, c)
        elif search_mode == 'record_encompassing' and c_start <= q_start and c_stop >= q_stop:
            append_match(matches, q, c)
        if match_start is None:
            match_start = ct_pointer
        ct_pointer += 1
    return dict(matches)


def get_all_variant_ids():
    return _get_all_element_ids('variants')


def _get_all_element_ids(element):
    url = f'https://civicdb.org/api/{element}?count=100000'
    resp = requests.get(url)
    resp.raise_for_status()
    return [x['id'] for x in resp.json()['records']]


def get_genes_by_ids(gene_id_list):
    """
    :param list gene_id_list: A list of CIViC gene IDs to query against to cache and (as needed) CIViC.
    :returns: A list of :class:`Gene` objects.
    """
    logging.info('Getting genes...')
    genes = _get_elements_by_ids('gene', gene_id_list)  # Advanced search results are incomplete
    variant_ids = set()
    for gene in genes:
        for variant in gene.variants:
            variant_ids.add(variant.id)
    if variant_ids:
        logging.info('Caching variant details...')
        _get_elements_by_ids('variant', variant_ids)
    for gene in genes:
        for variant in gene.variants:
            variant.update()
    return genes


def get_gene_by_id(gene_id):
    """
    :param int gene_id: A single CIViC gene ID.
    :returns: A :class:`Gene` object.
    """
    return get_genes_by_ids([gene_id])[0]


def get_all_gene_ids():
    """
    Queries CIViC for a list of all gene IDs. Useful for passing to :func:`get_genes_by_ids` to
    first check cache for any previously queried genes.

    :returns: A list of all CIViC gene IDs.
    """
    return _get_all_element_ids('genes')


def get_all_genes(include_status=['accepted','submitted','rejected'], allow_cached=True):
    """
    Queries CIViC for all genes. The cache is not considered by this function.

    :param list include_status: A list of statuses. Only genes and their associated entities matching the given statuses will be returned.
    :param bool allow_cached: Indicates whether or not object retrieval from CACHE is allowed. If **False** it will query the CIViC database directly.
    :returns: A list of :class:`Gene` objects.
    """
    genes = _get_elements_by_ids('gene', get_all=True, allow_cached=allow_cached)
    if include_status:
        assert CACHE.get('variants_all_ids', False)
        assert CACHE.get('evidence_items_all_ids', False)
        resp = list()
        for g in genes:
            g._include_status = include_status
            if g.variants:
                resp.append(g)
        return resp
    else:
        return genes


def get_all_evidence_ids():
    return _get_all_element_ids('evidence_items')


def get_all_evidence(include_status=['accepted','submitted','rejected'], allow_cached=True):
    evidence = _get_elements_by_ids('evidence', get_all=True, allow_cached=allow_cached)
    return [e for e in evidence if e.status in include_status]


def get_HPO_terms_by_ids(hpo_id_list):
    if not HPO_TERMS:
        _load_HPO()
    return [HPO_TERMS[x] for x in hpo_id_list]


def _load_HPO():
    url = 'https://civicdb.org/api/phenotypes?count=100000'
    resp = requests.get(url)
    resp.raise_for_status()
    for h in resp.json():
        HPO_TERMS[h['id']] = h<|MERGE_RESOLUTION|>--- conflicted
+++ resolved
@@ -1080,31 +1080,18 @@
             match_idx = (start >= m_df.start) & (stop <= m_df.stop)
         elif search_mode == 'exact':
             match_idx = (start == m_df.start) & (stop == m_df.stop)
-            if coordinate_query.alt:
+            if coordinate_query.alt is not None and coordinate_query.alt != '*':
                 match_idx = match_idx & (coordinate_query.alt == m_df.alt)
-            if coordinate_query.ref:
+            elif coordinate_query.alt is None:
+                match_idx = match_idx & pd.isnull(m_df.alt)
+            if (coordinate_query.ref is not None and coordinate_query.ref != '*'):
                 match_idx = match_idx & (coordinate_query.ref == m_df.ref)
+            elif coordinate_query.ref is None:
+                match_idx = match_idx & pd.isnull(m_df.ref)
         else:
             raise ValueError("unexpected search mode")
         var_digests = m_df.loc[match_idx,].v_hash.to_list()
         return [CACHE[v] for v in var_digests]
-<<<<<<< HEAD
-=======
-    elif search_mode == 'query_encompassing':
-        match_idx = (start <= m_df.start) & (stop >= m_df.stop)
-    elif search_mode == 'variant_encompassing':
-        match_idx = (start >= m_df.start) & (stop <= m_df.stop)
-    elif search_mode == 'exact':
-        match_idx = (start == m_df.start) & (stop == m_df.stop)
-        if coordinate_query.alt is not None and coordinate_query.alt != '*':
-            match_idx = match_idx & (coordinate_query.alt == m_df.alt)
-        elif coordinate_query.alt is None:
-            match_idx = match_idx & pd.isnull(m_df.alt)
-        if (coordinate_query.ref is not None and coordinate_query.ref != '*'):
-            match_idx = match_idx & (coordinate_query.ref == m_df.ref)
-        elif coordinate_query.ref is None:
-            match_idx = match_idx & pd.isnull(m_df.ref)
->>>>>>> 144dcb93
     else:
         if search_mode == 'exact':
             if coordinate_query.alt or coordinate_query.ref:
