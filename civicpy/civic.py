--- conflicted
+++ resolved
@@ -436,17 +436,10 @@
 class MolecularProfile(CivicRecord):
     _SIMPLE_FIELDS = CivicRecord._SIMPLE_FIELDS.union({
         'description',
-<<<<<<< HEAD
         'molecular_profile_score',
         'name',
         'variant_ids',
     })
-=======
-        'gene_id',
-        'name',
-        'entrez_name',
-        'entrez_id'})
->>>>>>> 5a7c4b5a
     _COMPLEX_FIELDS = CivicRecord._COMPLEX_FIELDS.union({
         'aliases',
         'assertions',
@@ -523,6 +516,8 @@
         'gene_id',
         'name',
         'single_variant_molecular_profile_id',
+        'entrez_name',
+        'entrez_id'
     })
     _COMPLEX_FIELDS = CivicRecord._COMPLEX_FIELDS.union({
         'clinvar_entries',
@@ -709,7 +704,6 @@
             return []
         else:
             csq = []
-<<<<<<< HEAD
             for mp in self.molecular_profiles:
                 for evidence in mp.evidence:
                     if include_status is not None and evidence.status not in include_status:
@@ -800,88 +794,6 @@
                         str(assertion.fda_regulatory_approval or ''),
                         str(assertion.fda_companion_test or ''),
                     ]))
-=======
-            for evidence in self.evidence:
-                if include_status is not None and evidence.status not in include_status:
-                    continue
-                special_character_table = str.maketrans(exports.VCFWriter.SPECIAL_CHARACTERS)
-                csq.append('|'.join([
-                    self.csq_alt(),
-                    '&'.join(map(lambda t: t.name, self.variant_types)),
-                    self.gene.name,
-                    str(self.gene.entrez_id),
-                    'transcript',
-                    str(self.coordinates.representative_transcript),
-                    self.hgvs_c(),
-                    self.hgvs_p(),
-                    self.sanitized_name(),
-                    str(self.id),
-                    '&'.join(map(lambda a: a.translate(special_character_table), self.variant_aliases)),
-                    '&'.join(map(lambda e: e.translate(special_character_table), self.hgvs_expressions)),
-                    str(self.allele_registry_id),
-                    '&'.join(self.clinvar_entries),
-                    str(self.civic_actionability_score),
-                    "evidence",
-                    str(evidence.id),
-                    "https://civicdb.org/links/evidence/{}".format(evidence.id),
-                    "{} ({})".format(evidence.source.citation_id, evidence.source.source_type),
-                    str(evidence.variant_origin),
-                    evidence.status,
-                    str(evidence.clinical_significance or ''),
-                    str(evidence.evidence_direction or ''),
-                    str(evidence.disease),
-                    '&'.join([str(drug) for drug in evidence.drugs]),
-                    str(evidence.drug_interaction_type or ""),
-                    '&'.join(["{} (HPO ID {})".format(phenotype.name, phenotype.hpo_id) for phenotype in evidence.phenotypes]),
-                    evidence.evidence_level,
-                    str(evidence.rating),
-                    "",
-                    "",
-                    "",
-                    "",
-                    "",
-                ]))
-            for assertion in self.assertions:
-                if include_status is not None and assertion.status not in include_status:
-                    continue
-                csq.append('|'.join([
-                    self.csq_alt(),
-                    '&'.join(map(lambda t: t.name, self.variant_types)),
-                    self.gene.name,
-                    str(self.gene.entrez_id),
-                    'transcript',
-                    str(self.coordinates.representative_transcript),
-                    self.hgvs_c(),
-                    self.hgvs_p(),
-                    self.sanitized_name(),
-                    str(self.id),
-                    '&'.join(map(lambda a: a.translate(special_character_table), self.variant_aliases)),
-                    '&'.join(map(lambda e: e.translate(special_character_table), self.hgvs_expressions)),
-                    str(self.allele_registry_id),
-                    '&'.join(self.clinvar_entries),
-                    str(self.civic_actionability_score),
-                    "assertion",
-                    str(assertion.id),
-                    "https://civicdb.org/links/assertion/{}".format(assertion.id),
-                    "",
-                    str(assertion.variant_origin),
-                    assertion.status,
-                    assertion.clinical_significance,
-                    assertion.evidence_direction,
-                    str(assertion.disease),
-                    '&'.join([str(drug) for drug in assertion.drugs]),
-                    str(assertion.drug_interaction_type or ''),
-                    "",
-                    "",
-                    "",
-                    "&".join([acmg_code.code for acmg_code in assertion.acmg_codes]),
-                    "&".join([clingen_code.code for clingen_code in assertion.clingen_codes]),
-                    str(assertion.amp_level or ''),
-                    assertion.format_nccn_guideline(),
-                    str(assertion.fda_regulatory_approval or ''),
-                    str(assertion.fda_companion_test or ''),
-                ]))
->>>>>>> 5a7c4b5a
             return csq
 
 
